import argparse
import codecs
import dataclasses
import enum
import functools
import itertools
import logging
import operator
import socket
import struct
import sys
import time
import typing

import networkx as nx
import networkx.algorithms.simple_paths
from p4utils.utils.helper import load_topo

from constraints import load_waypoints
from mock_socket import MockSocket
from smart_switch import SmartSwitch
from utils import pairwise, time_function

try:
    from p4utils.utils.sswitch_thrift_API import SimpleSwitchThriftAPI
except ModuleNotFoundError:
    from mock_simple_switch import SimpleSwitchThriftAPI

BUFFER_SIZE = 8
MAX_PATH_LENGTH = 8
PATH_VARIATION = 10
MIN_MONITOR_WAIT = 0.25
MAX_RECOMPUTATION = 4
DELAY_MULTIPLIER_THRESHOLD = 1.25
INFINITY = 100000000


class Classification(enum.Enum):
    TCP = 1
    UDP = 2


@dataclasses.dataclass
class Selection:
    path: typing.List[str]
    multiplier: int

    def __lt__(self, other):
        return self.multiplier < other.multiplier

    def __str__(self):
        return f'{self.multiplier}x: {self.path}'


class Controller(object):

    def __init__(self, base_traffic: str, mock: bool, slas_path: str):
        self.mock = mock
        self.base_traffic_file = base_traffic
        self.topology = self.load_topology()
        self.graph = self.load_graph()
        self.controllers: typing.Dict[str, SmartSwitch] = {}
        self.sockets: typing.Dict[str, socket.socket] = {}
        self.links: typing.Dict[typing.Tuple[str, str], bool] = {}
        self.last_measurements: typing.Dict[typing.Tuple, typing.List] = {}
        self.waypoints = load_waypoints(slas_path)

    def compute_weight(self, src: str, dst: str):
        return self.topology[src][dst]['delay'] + 1
        #
        # edge = self.topology[src][dst]
        # bw_bytes, _ = self.get_bandwidth(src, dst)
        # delay = edge['delay']
        # congestion_ratio = bw_bytes / (10 * 2 ** 10)
        #
        # return delay + 20 * congestion_ratio ** 2 + 1
        # return delay  # bandwidth for now, performance becomes worse

    def recompute_weights(self):
        for src, dst in itertools.permutations(self.switches(), 2):
            if self.graph.has_edge(src, dst):
                self.graph[src][dst]['delay'] = self.compute_weight(src, dst)
                self.graph[src][dst]['weight'] = self.graph[src][dst]['delay']
                cap = round((10.0 * 2 ** 20 - self.get_bandwidth(src, dst)[0] * 8) / 2 ** 20)
                self.graph[src][dst]['capacity'] = cap
                logging.info(f'[cap]: {src}->{dst} {round(cap, 2)}')

    @staticmethod
    def load_topology():
        topology = load_topo('topology.json')
        for src, dst in itertools.combinations(topology.nodes, 2):
            if not topology.are_neighbors(src, dst) or topology.isHost(src) or topology.isHost(dst):
                continue

            delay = topology[src][dst]['delay']
            if not delay.endswith('ms'):
                raise Exception('weird delay format')
            delay = float(delay[:-2])

            topology[src][dst]['delay'] = delay

        return topology

    def load_graph(self):
        graph = nx.Graph()
        for src in self.switches():
            graph.add_node(src)

        for src, dst in itertools.combinations(self.switches(), 2):
            if self.topology.are_neighbors(src, dst):
                graph.add_edge(src, dst)

        return graph

    def reset_states(self):
        """Resets switches state"""
        [ctrl.reset_state() for ctrl in self.controllers.values()]

    def initialize_link_monitoring(self):
        for src, dst in itertools.permutations(self.switches(), 2):
            if not self.topology.are_neighbors(src, dst):
                continue

            self.set_link_up(src, dst)
            self.last_measurements[(src, dst)] = [(time.time(), 0, 0)]

    def connect_to_sockets(self):
        for p4switch in self.topology.get_p4switches():
            cpu_interface = self.topology.get_cpu_port_intf(p4switch)

            send_socket = MockSocket() if self.mock else socket.socket(socket.AF_PACKET, socket.SOCK_RAW)
            send_socket.bind((cpu_interface, 0))

            self.sockets[p4switch] = send_socket

        logging.info(f'connected to all sockets')

    def connect_to_switches(self):
        """Connects to switches"""
        for p4switch in self.topology.get_p4switches():
            thrift_port = self.topology.get_thrift_port(p4switch)
            self.controllers[p4switch] = SmartSwitch(SimpleSwitchThriftAPI(thrift_port), p4switch)

    @functools.lru_cache(maxsize=None)
    def get_host_ip_with_subnet(self, name):
        if not self.topology.isHost(name):
            raise TypeError(f'{name} is not a host.')
        ip = self.topology.get_nodes()[name].get('ip')
        if ip is None:
            raise Exception(f'{name} has no valid IP')

        return ip

    @functools.lru_cache(maxsize=None)
    def get_egress_port(self, src, dst):
        interface_info = self.topology.get_node_intfs(fields=['node_neigh', 'port'])
        for dst_cur, dst_port in interface_info[src].values():
            if dst == dst_cur:
                return dst_port

        raise Exception(f'no interface found between {src} and {dst}')

    # Get required limiting rates for UDP flows
    def get_meter_rates_from_bw(self, bw, burst_size=700000):
        """Returns the CIR and PIR rates and bursts to configure
          meters at bw.

        Args:
            bw (float): desired bandwdith in mbps
            burst_size (int, optional): Max capacity of the meter buckets. Defaults to 50000.

        Returns:
            list: [(rate1, burst1), (rate2, burst2)]
        """

        rates = []
        burst_size = 700000
        rates.append( (0.125 * (bw/2), burst_size) )
        rates.append( (0.125 * bw, burst_size) )
        return rates


    # Set meter rates depending on bandwidth
    def set_direct_meter_bandwidth(self, sw_name, meter_name, handle, bw):
        """Sets a meter entry (using a table handle) to color packets using
           bw mbps

        Args:
            sw_name (str): switch name
            meter_name (str): meter name
            handle (int): entry handle
            bw (float): desired bandwidth to rate limit
        """

        rates = self.get_meter_rates_from_bw(bw)
        self.controllers[sw_name].api.meter_set_rates(meter_name = meter_name, index = handle, rates = rates)

    # Initialize meters depending on port number
    def initialize_meters(self, src_sw, bw0, bw1, bw2, bw3, bw4):
        # For ports 1-100
        entry_handle = self.controllers[src_sw].api.table_add('rate_limiting', 'limit_rate', '0', '')
        self.set_direct_meter_bandwidth(src_sw, 'our_meter', entry_handle, bw0)
        # For ports 100-200
        entry_handle = self.controllers[src_sw].api.table_add('rate_limiting', 'limit_rate', '1', '')
        self.set_direct_meter_bandwidth(src_sw, 'our_meter', entry_handle, bw1)
        # For ports 200-300
        entry_handle = self.controllers[src_sw].api.table_add('rate_limiting', 'limit_rate', '2', '')
        self.set_direct_meter_bandwidth(src_sw, 'our_meter', entry_handle, bw2)
        # For ports 300-400
        entry_handle = self.controllers[src_sw].api.table_add('rate_limiting', 'limit_rate', '3', '')
        self.set_direct_meter_bandwidth(src_sw, 'our_meter', entry_handle, bw3)
        # For ports 60001-*
        entry_handle = self.controllers[src_sw].api.table_add('rate_limiting', 'limit_rate', '4', '')
        self.set_direct_meter_bandwidth(src_sw, 'our_meter', entry_handle, bw4)

    def initialize_all_sw_meters(self):
        bw = 1.5
        for src_sw in self.switches():
            self.initialize_meters(src_sw, bw, bw, bw, bw, bw)

    def initialize_registers(self):
        for src_sw in self.switches():
            self.controllers[src_sw].api.register_write('hops_reg', [0, 1023], 0)
            self.controllers[src_sw].api.register_write('hop_count_reg', [0, 1023], 0)
            self.controllers[src_sw].api.register_write('dst_mac_addr_reg', [0, 1023], 0)
            self.controllers[src_sw].api.register_write('flowlet_time_stamp_reg', [0, 1023], 0)


    def get_bandwidth(self, src, dst):
        link_bw = self.last_measurements[(src, dst)]

        if len(link_bw) < 2:
            logging.info(f'[bandwidth] no bandwidth for {src} -> {dst} yet')
            return 0, 0

        diff = tuple(map(operator.sub, link_bw[0], link_bw[-1]))

        bytes_rate = diff[1] / diff[0]
        packet_rate = diff[2] / diff[0]

        return bytes_rate, packet_rate

    def recompute_paths(self):
        for src, dst in itertools.permutations(self.switches(), 2):
            paths = self.get_paths_between_filtered(Classification.TCP, src, dst)
            self.register_paths(src, dst, paths, Classification.TCP)

            wp_constraint = next(filter(lambda c: c.src == src and c.dst == dst, self.waypoints), None)
            paths = self.get_paths_between_filtered(
                Classification.UDP, src, dst,
                via=wp_constraint.via if wp_constraint else None,
            )

            self.register_paths(src, dst, paths, Classification.UDP)

        for src in self.switches():
            self.controllers[src].apply()

    def run(self):
        self.connect_to_switches()
        self.connect_to_sockets()
        self.reset_states()
        self.initialize_link_monitoring()
        self.initialize_all_sw_meters()
<<<<<<< HEAD

=======
        self.initialize_registers()
>>>>>>> d9955f92
        time_function(self.recompute_weights)
        time_function(self.recompute_paths)

        last_monitor = time.time()
        last_recomputation = time.time()
        while True:
            time.sleep(max(last_monitor + MIN_MONITOR_WAIT - time.time(), 0))
            last_monitor = time.time()

            should_recompute = time_function(self.monitor_rates)
            if time.time() - last_recomputation > MAX_RECOMPUTATION:
                should_recompute = True

            if should_recompute:
                time_function(self.recompute_weights)
                time_function(self.recompute_paths)
                last_recomputation = time.time()

    @functools.lru_cache(maxsize=None)
    def get_hosts_connected_to(self, dst):
        return self.topology.get_hosts_connected_to(dst)

    @functools.lru_cache(maxsize=None)
    def get_host_mac(self, host):
        return self.topology.get_host_mac(host)

    def register_paths(self, src: str, dst: str, selections: typing.List[Selection], classification: Classification):
        selections = sorted(selections)
        total_multiplier = sum(map(lambda x: x.multiplier, selections))
        for selection in selections[:-1]:
            selection.multiplier /= total_multiplier
            selection.multiplier *= PATH_VARIATION
            selection.multiplier = round(selection.multiplier)
        selections[-1].multiplier = PATH_VARIATION - sum(map(lambda x: x.multiplier, selections[:-1]))

        for selection in selections:
            logging.info(f'[path] {classification.name} {src}->{dst}: {selection}')

        idx = 0
        for selection in selections:
            for _ in range(selection.multiplier):

                for host in self.get_hosts_connected_to(dst):
                    complete_path = selection.path + [host]
                    egress_list = list(reversed(self.get_egress_list(complete_path)))
                    egress_list_encoded = self.convert_to_hex(egress_list)
                    egress_list_count = len(egress_list)

                    host_ip = self.get_host_ip_with_subnet(host)
                    host_mac = self.get_host_mac(host)

                    self.controllers[src].table_add(
                        table_name='forwarding_table',
                        action_name='set_path',
                        match_keys=[host_ip, str(idx), str(classification.value)],
                        action_params=[host_mac, egress_list_encoded, str(egress_list_count)]
                    )

                idx += 1

    def get_paths_between_filtered(self, classification: Classification, src: str, dst: str,
                                   via: typing.Optional[str] = None, k: int = 4):
        paths = self.get_paths_between(classification, src, dst, via, k)
        paths = filter(lambda path: len(path.path) <= MAX_PATH_LENGTH, paths)
        paths = sorted(paths)
        paths = list(paths)

        if len(paths) == 0:
            log = f'no paths found between {src} and {dst}'
            if via is not None:
                log = f'{log} via {via}'

            raise Exception(log)

        return list(itertools.islice(paths, k))

    def compute_remaining(self, src: str, residual: typing.Dict[str, typing.Dict[str, int]]):
        flows = []
        for next_hop, flow in residual[src].items():
            if flow == 0:
                continue

            remaining = self.compute_remaining(next_hop, residual)

            flows.extend([[src] + rest_path for rest_path in remaining])

        return flows if len(flows) > 0 else [[src]]

    def compute_best_flow(self, src: str, dst: str):
        residual = nx.max_flow_min_cost(self.graph, src, dst)
        flows = self.compute_remaining(src, residual)
        for flow in flows:
            if flow[-1] != dst:
                raise Exception('flow path not complete')

        def path_capacity(path: typing.List[str]):
            cur_capacity = INFINITY
            for _src, _dst in pairwise(path):
                cur_capacity = min(cur_capacity, residual[_src][_dst])

            if cur_capacity == INFINITY:
                raise Exception('invalid capacity')

            return cur_capacity

        zipped = zip(flows, map(path_capacity, flows))
        zipped = sorted(zipped, key=lambda x: x[1], reverse=True)
        return list(zip(*zipped))

    @staticmethod
    def path_capacity(residual, path: typing.List[str]):
        cur_capacity = INFINITY
        for src, dst in pairwise(path):
            cur_capacity = min(cur_capacity, residual[src][dst])

        if cur_capacity == INFINITY:
            raise Exception('invalid capacity')

        return cur_capacity

    @staticmethod
    def extract_paths(selections: typing.List[Selection]):
        return [selection.path for selection in selections]

    def get_paths_between(self, classification: Classification, src: str, dst: str, via: typing.Optional[str] = None,
                          k: int = 4):
        if via is None:
            if classification is Classification.TCP:
                paths, capacities = self.compute_best_flow(src, dst)

                return [Selection(path=x[0], multiplier=x[1]) for x in zip(paths, capacities)]
            elif classification is Classification.UDP:
                paths = list(itertools.islice(nx.shortest_simple_paths(self.graph, src, dst), k * 2))
                max_weight = nx.path_weight(self.graph, paths[0], weight='weight') * DELAY_MULTIPLIER_THRESHOLD
                paths = filter(lambda path: self.path_weight(path) <= max_weight, paths)
                paths = sorted(paths, key=self.path_weight)
                paths = list(itertools.islice(paths, k))

                def multiplier(path):
                    return 1 / (self.path_weight(path) ** 3)

                return [Selection(path=path, multiplier=multiplier(path)) for path in paths]
            else:
                raise Exception(f'invalid classification "{classification.name}"')

        first_paths = self.extract_paths((self.get_paths_between(classification, src, via, k=k)))
        second_paths = self.extract_paths((self.get_paths_between(classification, via, dst, k=k)))
        paths = [
            [*first_path, *second_path[1:]]
            for first_path in first_paths
            for second_path in second_paths
        ]

        return [Selection(path=path, multiplier=1) for path in paths]

    def path_weight(self, path, weight='weight'):
        return nx.path_weight(self.graph, path, weight=weight)


    @functools.lru_cache(maxsize=None)
    def node_to_node_port_num(self, src, dst):
        return self.topology.node_to_node_port_num(src, dst)

    @functools.lru_cache(maxsize=None)
    def node_to_node_mac(self, src, dst):
        return self.topology.node_to_node_mac(src, dst)

    def get_egress_list(self, path: typing.List[str]) -> typing.List[int]:
        egress_list = []
        for src, dst in pairwise(path):
            egress_list.append(self.node_to_node_port_num(src, dst))

        return egress_list

    @staticmethod
    def convert_to_hex(egress_path: typing.List[int]) -> str:
        out = 0
        for egress in egress_path:
            out <<= 4
            out += egress

        return hex(out)

    def send_heartbeat(self, src, dst):
        src_mac = self.node_to_node_mac(src, dst)
        dst_mac = self.node_to_node_mac(dst, src)
        egress_port = self.node_to_node_port_num(src, dst)

        # ethernet
        # noinspection PyTypeChecker
        src_bytes = b"".join([codecs.decode(x, 'hex') for x in src_mac.split(":")])
        # noinspection PyTypeChecker
        dst_bytes = b"".join([codecs.decode(x, 'hex') for x in dst_mac.split(":")])

        # probably wrong, dst comes first, but we ignore those fields anyway (for now)
        eth = src_bytes + dst_bytes + struct.pack("!H", 0x1234)

        # heart beat
        heartbeat = egress_port << 7 | (1 << 6)  # port | cpu_bit
        heartbeat = struct.pack("!H", heartbeat)
        heartbeat = eth + heartbeat

        self.sockets[src].send(heartbeat)

        logging.info(f'[heartbeat] sent heartbeat {src} -> {dst}')

    @functools.lru_cache(maxsize=None)
    def switches(self):
        return list(self.topology.get_p4switches().keys())

    def monitor_rates(self) -> bool:
        should_recompute = False

        for src, dst in self.last_measurements:
            conn = src, dst
            ctrl = self.controllers[dst]

            bytes_count, packet_count = ctrl.counter_read(
                'port_counter',
                # we're looking at the ingress, thus its reversed
                self.node_to_node_port_num(dst, src),
            )

            cur = time.time(), bytes_count, packet_count
            self.last_measurements[conn].append(cur)
            self.last_measurements[conn] = self.last_measurements[conn][-BUFFER_SIZE:]
            if len(self.last_measurements[conn]) < BUFFER_SIZE:
                # only start making decisions once our buffer is filled
                self.send_heartbeat(src, dst)
                continue

            diff_lg = tuple(map(operator.sub, cur, self.last_measurements[conn][-5]))
            diff_sm = tuple(map(operator.sub, cur, self.last_measurements[conn][-2]))

            bytes_rate = diff_lg[1] / diff_lg[0] / 1000 / 1000 * 8
            packet_rate = diff_lg[2] / diff_lg[0]

            logging.info(f'[bandwidth]: {src}->{dst}: {round(bytes_rate, 2)} / {round(packet_rate, 2)}')

            if diff_sm[2] == 0:  # no change in packet in the last measurement
                self.send_heartbeat(src, dst)

            if self.links[(src, dst)] and diff_lg[2] == 0:
                self.set_link_down(src, dst)
                should_recompute = True

            elif not self.links[(src, dst)] and diff_sm[2] > 0:
                self.set_link_up(src, dst)
                should_recompute = True

        return should_recompute

    def set_link_up(self, src, dst):
        logging.info(f'[link] {src} -> {dst} is up')
        self.links[(src, dst)] = True
        self.graph.add_edge(src, dst)

    def set_link_down(self, src, dst):
        logging.info(f'[link] {src} -> {dst} is down')
        self.links[(src, dst)] = False
        if self.graph.has_edge(src, dst):
            self.graph.remove_edge(src, dst)


if __name__ == "__main__":
    logging.basicConfig(
        stream=sys.stdout,
        level=logging.DEBUG,
        format='[%(relativeCreated)6d] %(levelname)s: %(message)s'
    )

    parser = argparse.ArgumentParser()
    parser.add_argument('--base-traffic', help='Path to scenario.base-traffic', type=str, required=False, default='')
    parser.add_argument('--slas', help='Path to scenario.slas', type=str, required=False, default='')
    parser.add_argument('--mock', action="store_true", default=False,
                        help="Enable when stuff (p4utils, sockets) should be mocked")
    args = parser.parse_args()

    controller = Controller(
        base_traffic=args.base_traffic,
        mock=args.mock,
        slas_path=args.slas,
    )

    controller.run()<|MERGE_RESOLUTION|>--- conflicted
+++ resolved
@@ -262,11 +262,8 @@
         self.reset_states()
         self.initialize_link_monitoring()
         self.initialize_all_sw_meters()
-<<<<<<< HEAD
-
-=======
         self.initialize_registers()
->>>>>>> d9955f92
+
         time_function(self.recompute_weights)
         time_function(self.recompute_paths)
 

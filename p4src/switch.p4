/* -*- P4_16 -*- */
#include <core.p4>
#include <v1model.p4>

// My includes
#include "include/headers.p4"
#include "include/parsers.p4"

// My defines
const bit<4> CLASS_TCP    = 1;
const bit<4> CLASS_UDP    = 2;
<<<<<<< HEAD
=======
#define PORT_WIDTH 32
#define REGISTER_SIZE 8192
#define TIMESTAMP_WIDTH 48

>>>>>>> 10b6def6

/*************************************************************************
************   C H E C K S U M    V E R I F I C A T I O N   *************
*************************************************************************/

control MyVerifyChecksum(inout headers hdr, inout metadata meta) {
    apply {  }
}

/*************************************************************************
**************  I N G R E S S   P R O C E S S I N G   *******************
*************************************************************************/

control MyIngress(inout headers hdr,
                  inout metadata meta,
                  inout standard_metadata_t standard_metadata) {

    counter(32, CounterType.packets_and_bytes) port_counter;

<<<<<<< HEAD
=======
    direct_meter<bit<32>>(MeterType.bytes) our_meter;

    // Seed for random number generator
    bit<7> seed;
    

>>>>>>> 10b6def6
    action drop() {
        mark_to_drop(standard_metadata);
    }

    action send_heartbeat() {
        // we make sure the other switch treats the packet as probe from the other side
        hdr.heartbeat.from_cp = 0;
        standard_metadata.egress_spec = hdr.heartbeat.port;
    }

<<<<<<< HEAD

=======
>>>>>>> 10b6def6
    action set_path(macAddr_t dstAddr, bit<32> hops, bit<8> hop_count) {
        // This action is only called on the first switch after the
        // sending host. Here, we set the encoded hops list as well
        // as the number of hops.
        hdr.path.hops = hops;
        hdr.path.hop_count = hop_count;

        // Here we cheat a bit: Instead of setting the MAC address of
        // the next switch, we simply already set it to the MAC address
        // of the end host (since this is the only one who cares).
        // After that, we forget about it.
        hdr.ethernet.dstAddr = dstAddr;
    }

<<<<<<< HEAD
=======
    action limit_rate() {
        our_meter.read(meta.meter_tag);
    }

>>>>>>> 10b6def6
    table forwarding_table {
        key = {
            hdr.ipv4.dstAddr: lpm;
            meta.hash: exact;
            meta.classification: exact;
        }
        actions = {
            set_path;
            drop;
        }
        size = 1024;
        default_action = drop;
    }

<<<<<<< HEAD
=======
    table rate_limiting {
        key = {
            meta.udp_rate_limit_id: exact;
        }
        actions = {
            limit_rate;
            drop;
        }
        size = 8;
        meters = our_meter;
        default_action = drop;
    }

>>>>>>> 10b6def6
    apply {
        port_counter.count((bit<32>) standard_metadata.ingress_port);

        if (hdr.heartbeat.isValid()) {
            if (hdr.heartbeat.from_cp == 1) {
                send_heartbeat(); return;
            }

            else {
                drop(); return;
            }

        }

        if (!hdr.ipv4.isValid()) {
            drop(); return;
        }

<<<<<<< HEAD
        if (!hdr.path.isValid()) {
            // Here we encounter a packet coming directly from the host,
            // i.e. the path header is not yet set. We enable it
            // and query the forwarding_table for the correct path.

            hdr.path.setValid();
            hdr.path.protocol = hdr.ipv4.protocol;
            hdr.ipv4.protocol = TYPE_PATH;

            if (hdr.udp.isValid()) {
                meta.classification = CLASS_UDP;
                random(meta.hash, (bit<8>)0, (bit<8>)9);
            } else if (hdr.tcp.isValid()) {
                meta.classification = CLASS_TCP;
                hash(meta.hash,
                    HashAlgorithm.crc16,
                    (bit<1>) 0,
                    { hdr.ipv4.srcAddr,
                        hdr.ipv4.dstAddr,
                        hdr.tcp.srcPort,
                        hdr.tcp.dstPort,
                        hdr.ipv4.protocol
                    }, (bit<8>) 10
                );
            }

            forwarding_table.apply();
        }

        // Extract the next hop from the encoded hop list. Let's say the
        // list looks like this: 0x123
        // The last 4 bits (i.e. 0x3) denote the next hop, while the
        // remaining 2x4 bits (i.e. 0x12) denote the hops that will
        // follow after that, including the egress to the end host.
        bit<9> next_hop = (bit<9>) (hdr.path.hops - ((hdr.path.hops >> 4) << 4));
        hdr.path.hops = (hdr.path.hops >> 4);
        hdr.path.hop_count = hdr.path.hop_count - 1;

        standard_metadata.egress_spec = next_hop;
        hdr.ipv4.ttl = hdr.ipv4.ttl - 1;

=======
        // Rate-limiting of UDP packets
        if (hdr.udp.isValid()) {

            if (hdr.udp.srcPort < 100) {
                meta.udp_rate_limit_id = 0;
            }
            else if ((hdr.udp.srcPort >= 100) && (hdr.udp.srcPort < 200)) {
                meta.udp_rate_limit_id = 1;
            }
            else if ((hdr.udp.srcPort >= 200) && (hdr.udp.srcPort < 300)) {
                meta.udp_rate_limit_id = 2;
            }
            else if ((hdr.udp.srcPort >= 300) && (hdr.udp.srcPort < 400)) {
                meta.udp_rate_limit_id = 3;
            }
            else {
                meta.udp_rate_limit_id = 4;
            }
            rate_limiting.apply();
            /* If meter is yellow we randomly drop with a probability*/
            if (meta.meter_tag == 1)
            {
                // Drop with a probability of 30%
                random(seed, (bit<7>)0, (bit<7>)100);
                if (seed <= 30) {
                    drop(); return;
                }
            }
            // If meter is red we drop all 
            else if (meta.meter_tag == 2) {
                drop(); return;
            }

        }

        if (!hdr.path.isValid()) {
            // Here we encounter a packet coming directly from the host,
            // i.e. the path header is not yet set. We enable it
            // and query the forwarding_table for the correct path.

            hdr.path.setValid();
            hdr.path.protocol = hdr.ipv4.protocol;
            hdr.ipv4.protocol = TYPE_PATH;

            if (hdr.udp.isValid()) {
                meta.classification = CLASS_UDP;
                random(meta.hash, (bit<8>)0, (bit<8>)9);
            } else if (hdr.tcp.isValid()) {
                meta.classification = CLASS_TCP;
                hash(meta.hash,
                    HashAlgorithm.crc16,
                    (bit<1>) 0,
                    { hdr.ipv4.srcAddr,
                        hdr.ipv4.dstAddr,
                        hdr.tcp.srcPort,
                        hdr.tcp.dstPort,
                        hdr.ipv4.protocol
                    }, (bit<8>) 10
                );
            }

            forwarding_table.apply();
        }

        // Extract the next hop from the encoded hop list. Let's say the
        // list looks like this: 0x123
        // The last 4 bits (i.e. 0x3) denote the next hop, while the
        // remaining 2x4 bits (i.e. 0x12) denote the hops that will
        // follow after that, including the egress to the end host.
        bit<9> next_hop = (bit<9>) (hdr.path.hops - ((hdr.path.hops >> 4) << 4));
        hdr.path.hops = (hdr.path.hops >> 4);
        hdr.path.hop_count = hdr.path.hop_count - 1;

        standard_metadata.egress_spec = next_hop;

        hdr.ipv4.ttl = hdr.ipv4.ttl - 1;

>>>>>>> 10b6def6
        if (hdr.path.hop_count == 0) {
            // Once hop_count has reached 0, this means we're now at the
            // last switch before the end host. Here, we simply remove
            // our header and set the packet to the host.
            hdr.ipv4.protocol = hdr.path.protocol;
            hdr.path.setInvalid();
        }
    }
}

/*************************************************************************
****************  E G R E S S   P R O C E S S I N G   *******************
*************************************************************************/

control MyEgress(inout headers hdr,
                 inout metadata meta,
                 inout standard_metadata_t standard_metadata) {

    apply {

    }
}

/*************************************************************************
*************   C H E C K S U M    C O M P U T A T I O N   **************
*************************************************************************/

control MyComputeChecksum(inout headers hdr, inout metadata meta) {
     apply {
	update_checksum(
	    hdr.ipv4.isValid(),
            { hdr.ipv4.version,
	          hdr.ipv4.ihl,
              hdr.ipv4.dscp,
              hdr.ipv4.ecn,
              hdr.ipv4.totalLen,
              hdr.ipv4.identification,
              hdr.ipv4.flags,
              hdr.ipv4.fragOffset,
              hdr.ipv4.ttl,
              hdr.ipv4.protocol,
              hdr.ipv4.srcAddr,
              hdr.ipv4.dstAddr },
              hdr.ipv4.hdrChecksum,
              HashAlgorithm.csum16);
    }
}

/*************************************************************************
***********************  S W I T C H  *******************************
*************************************************************************/

//switch architecture
V1Switch(
    MyParser(),
    MyVerifyChecksum(),
    MyIngress(),
    MyEgress(),
    MyComputeChecksum(),
    MyDeparser()
) main;<|MERGE_RESOLUTION|>--- conflicted
+++ resolved
@@ -9,13 +9,13 @@
 // My defines
 const bit<4> CLASS_TCP    = 1;
 const bit<4> CLASS_UDP    = 2;
-<<<<<<< HEAD
-=======
+// My defines
+const bit<4> CLASS_TCP    = 1;
+const bit<4> CLASS_UDP    = 2;
 #define PORT_WIDTH 32
 #define REGISTER_SIZE 8192
 #define TIMESTAMP_WIDTH 48
 
->>>>>>> 10b6def6
 
 /*************************************************************************
 ************   C H E C K S U M    V E R I F I C A T I O N   *************
@@ -35,15 +35,12 @@
 
     counter(32, CounterType.packets_and_bytes) port_counter;
 
-<<<<<<< HEAD
-=======
     direct_meter<bit<32>>(MeterType.bytes) our_meter;
 
     // Seed for random number generator
     bit<7> seed;
-    
-
->>>>>>> 10b6def6
+
+
     action drop() {
         mark_to_drop(standard_metadata);
     }
@@ -54,10 +51,7 @@
         standard_metadata.egress_spec = hdr.heartbeat.port;
     }
 
-<<<<<<< HEAD
-
-=======
->>>>>>> 10b6def6
+
     action set_path(macAddr_t dstAddr, bit<32> hops, bit<8> hop_count) {
         // This action is only called on the first switch after the
         // sending host. Here, we set the encoded hops list as well
@@ -72,13 +66,11 @@
         hdr.ethernet.dstAddr = dstAddr;
     }
 
-<<<<<<< HEAD
-=======
+    table forwarding_table {
     action limit_rate() {
         our_meter.read(meta.meter_tag);
     }
 
->>>>>>> 10b6def6
     table forwarding_table {
         key = {
             hdr.ipv4.dstAddr: lpm;
@@ -93,8 +85,6 @@
         default_action = drop;
     }
 
-<<<<<<< HEAD
-=======
     table rate_limiting {
         key = {
             meta.udp_rate_limit_id: exact;
@@ -108,7 +98,6 @@
         default_action = drop;
     }
 
->>>>>>> 10b6def6
     apply {
         port_counter.count((bit<32>) standard_metadata.ingress_port);
 
@@ -127,7 +116,6 @@
             drop(); return;
         }
 
-<<<<<<< HEAD
         if (!hdr.path.isValid()) {
             // Here we encounter a packet coming directly from the host,
             // i.e. the path header is not yet set. We enable it
@@ -169,7 +157,25 @@
         standard_metadata.egress_spec = next_hop;
         hdr.ipv4.ttl = hdr.ipv4.ttl - 1;
 
-=======
+        if (hdr.path.hop_count == 0) {
+            // Once hop_count has reached 0, this means we're now at the
+            // last switch before the end host. Here, we simply remove
+            // our header and set the packet to the host.
+            hdr.ipv4.protocol = hdr.path.protocol;
+            hdr.path.setInvalid();
+        }
+    }
+
+            else {
+                drop(); return;
+            }
+
+        }
+
+        if (!hdr.ipv4.isValid()) {
+            drop(); return;
+        }
+
         // Rate-limiting of UDP packets
         if (hdr.udp.isValid()) {
 
@@ -198,7 +204,7 @@
                     drop(); return;
                 }
             }
-            // If meter is red we drop all 
+            // If meter is red we drop all
             else if (meta.meter_tag == 2) {
                 drop(); return;
             }
@@ -247,7 +253,6 @@
 
         hdr.ipv4.ttl = hdr.ipv4.ttl - 1;
 
->>>>>>> 10b6def6
         if (hdr.path.hop_count == 0) {
             // Once hop_count has reached 0, this means we're now at the
             // last switch before the end host. Here, we simply remove

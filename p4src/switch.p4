/* -*- P4_16 -*- */
#include <core.p4>
#include <v1model.p4>

// My includes
#include "include/headers.p4"
#include "include/parsers.p4"

// My defines
const bit<4> CLASS_TCP    = 1;
const bit<4> CLASS_UDP    = 2;
#define PATH_WIDTH 32
#define REGISTER_SIZE 1024
#define TIMESTAMP_WIDTH 48
#define FLOWLET_TIMEOUT 48w27500


/*************************************************************************
************   C H E C K S U M    V E R I F I C A T I O N   *************
*************************************************************************/

control MyVerifyChecksum(inout headers hdr, inout metadata meta) {
    apply {  }
}

/*************************************************************************
**************  I N G R E S S   P R O C E S S I N G   *******************
*************************************************************************/

control MyIngress(inout headers hdr,
                  inout metadata meta,
                  inout standard_metadata_t standard_metadata) {

    counter(32, CounterType.packets_and_bytes) port_counter;

    direct_meter<bit<32>>(MeterType.bytes) our_meter;

    // Seed for random number generator
    bit<7> seed;

<<<<<<< HEAD
=======
    // Registers to save known flows, egress ports of known flows and timestamps of known flows
    register<bit<PATH_WIDTH>>(REGISTER_SIZE)      hops_reg;
    register<bit<8>>(REGISTER_SIZE)               hop_count_reg;
    register<bit<48>>(REGISTER_SIZE)              dst_mac_addr_reg;
    register<bit<TIMESTAMP_WIDTH>>(REGISTER_SIZE) flowlet_time_stamp_reg;
    
>>>>>>> d9955f92

    action drop() {
        mark_to_drop(standard_metadata);
    }

    action send_heartbeat() {
        // we make sure the other switch treats the packet as probe from the other side
        hdr.heartbeat.from_cp = 0;
        standard_metadata.egress_spec = hdr.heartbeat.port;
    }

<<<<<<< HEAD
=======
    action recognise_flowlet() {

        if (hdr.tcp.isValid()) {
            meta.src_port = hdr.tcp.srcPort;
            meta.dst_port = hdr.tcp.dstPort;
        }

        else if (hdr.udp.isValid()) {
            meta.src_port = hdr.udp.srcPort;
            meta.dst_port = hdr.udp.dstPort;           
        }

        hash(meta.flowlet_register_index,
        HashAlgorithm.crc16,
        (bit<1>)0,
        { hdr.ipv4.srcAddr,
        hdr.ipv4.dstAddr,
        meta.src_port,
        meta.dst_port,
        hdr.ipv4.protocol},
        (bit<14>)1024);

        //Read previous time stamp
        hop_count_reg.read(meta.f_hop_count_saved, (bit<32>)meta.flowlet_register_index);

        //Read previous time stamp
        flowlet_time_stamp_reg.read(meta.flowlet_last_stamp, (bit<32>)meta.flowlet_register_index);

        //Update timestamp
        flowlet_time_stamp_reg.write((bit<32>)meta.flowlet_register_index, standard_metadata.ingress_global_timestamp);

    }

>>>>>>> d9955f92

    action set_path(macAddr_t dstAddr, bit<32> hops, bit<8> hop_count) {
        // This action is only called on the first switch after the
        // sending host. Here, we set the encoded hops list as well
        // as the number of hops.
        hdr.path.hops = hops;
        hdr.path.hop_count = hop_count;

        // Here we cheat a bit: Instead of setting the MAC address of
        // the next switch, we simply already set it to the MAC address
        // of the end host (since this is the only one who cares).
        // After that, we forget about it.
        hdr.ethernet.dstAddr = dstAddr;
    }


    action limit_rate() {
        our_meter.read(meta.meter_tag);
    }

    table forwarding_table {
        key = {
            hdr.ipv4.dstAddr: lpm;
            meta.hash: exact;
            meta.classification: exact;
        }
        actions = {
            set_path;
            drop;
        }
        size = 1024;
        default_action = drop;
    }

    table rate_limiting {
        key = {
            meta.udp_rate_limit_id: exact;
        }
        actions = {
            limit_rate;
            drop;
        }
        size = 8;
        meters = our_meter;
        default_action = drop;
    }

    apply {
        port_counter.count((bit<32>) standard_metadata.ingress_port);

        if (hdr.heartbeat.isValid()) {
            if (hdr.heartbeat.from_cp == 1) {
                send_heartbeat(); return;
            }

            else {
                drop(); return;
            }

        }

        if (!hdr.ipv4.isValid()) {
            drop(); return;
        }

        if (!hdr.path.isValid()) {
            // Here we encounter a packet coming directly from the host,
            // i.e. the path header is not yet set. We enable it
            // and query the forwarding_table for the correct path.

            hdr.path.setValid();
            hdr.path.protocol = hdr.ipv4.protocol;
            hdr.ipv4.protocol = TYPE_PATH;

            // Check if flow has been seen before by the src switch
            recognise_flowlet();
            meta.flowlet_time_diff = standard_metadata.ingress_global_timestamp - meta.flowlet_last_stamp;

            // check if inter-packet gap is > 100ms (for known flow) or flow unknown
            if (((meta.flowlet_time_diff > FLOWLET_TIMEOUT) && (meta.f_hop_count_saved != 0)) || (meta.f_hop_count_saved == 0)) {

                if (hdr.udp.isValid()) {
                    meta.classification = CLASS_UDP;
                    random(meta.hash, (bit<8>)0, (bit<8>)9);
                } else if (hdr.tcp.isValid()) {
                    meta.classification = CLASS_TCP;
                    hash(meta.hash,
                        HashAlgorithm.crc16,
                        (bit<1>) 0,
                        { hdr.ipv4.srcAddr,
                            hdr.ipv4.dstAddr,
                            hdr.tcp.srcPort,
                            hdr.tcp.dstPort,
                            hdr.ipv4.protocol
                        }, (bit<8>) 10
                    );
                }

                forwarding_table.apply();
                hops_reg.write((bit<32>)meta.flowlet_register_index, hdr.path.hops);
                hop_count_reg.write((bit<32>)meta.flowlet_register_index, hdr.path.hop_count);
                dst_mac_addr_reg.write((bit<32>)meta.flowlet_register_index, hdr.ethernet.dstAddr);

            }

            // Flow is known to the src switch and no timeout
            else {
                // Read next hops saved for the specific flow
                hops_reg.read(hdr.path.hops, (bit<32>)meta.flowlet_register_index);
                
                hdr.path.hop_count = meta.f_hop_count_saved;

                //Read dst MAC address
                dst_mac_addr_reg.read(hdr.ethernet.dstAddr, (bit<32>)meta.flowlet_register_index);
            }


        }

        // Extract the next hop from the encoded hop list. Let's say the
        // list looks like this: 0x123
        // The last 4 bits (i.e. 0x3) denote the next hop, while the
        // remaining 2x4 bits (i.e. 0x12) denote the hops that will
        // follow after that, including the egress to the end host.
        bit<9> next_hop = (bit<9>) (hdr.path.hops - ((hdr.path.hops >> 4) << 4));
        hdr.path.hops = (hdr.path.hops >> 4);
        hdr.path.hop_count = hdr.path.hop_count - 1;

        standard_metadata.egress_spec = next_hop;
        hdr.ipv4.ttl = hdr.ipv4.ttl - 1;

        if (hdr.path.hop_count == 0) {
            // Once hop_count has reached 0, this means we're now at the
            // last switch before the end host. Here, we simply remove
            // our header and set the packet to the host.
            hdr.ipv4.protocol = hdr.path.protocol;
            hdr.path.setInvalid();
        }

        // Rate-limiting of UDP packets
        if (hdr.udp.isValid()) {

            if (hdr.udp.srcPort < 100) {
                meta.udp_rate_limit_id = 0;
            }
            else if ((hdr.udp.srcPort >= 100) && (hdr.udp.srcPort < 200)) {
                meta.udp_rate_limit_id = 1;
            }
            else if ((hdr.udp.srcPort >= 200) && (hdr.udp.srcPort < 300)) {
                meta.udp_rate_limit_id = 2;
            }
            else if ((hdr.udp.srcPort >= 300) && (hdr.udp.srcPort < 400)) {
                meta.udp_rate_limit_id = 3;
            }
            else {
                meta.udp_rate_limit_id = 4;
            }
            rate_limiting.apply();
            /* If meter is yellow we randomly drop with a probability*/
            if (meta.meter_tag == 1)
            {
                // Drop with a probability of 30%
                random(seed, (bit<7>)0, (bit<7>)100);
                if (seed <= 30) {
                    drop(); return;
                }
            }
            // If meter is red we drop all
            else if (meta.meter_tag == 2) {
                drop(); return;
            }

        }
    }
}

/*************************************************************************
****************  E G R E S S   P R O C E S S I N G   *******************
*************************************************************************/

control MyEgress(inout headers hdr,
                 inout metadata meta,
                 inout standard_metadata_t standard_metadata) {

    apply {

    }
}

/*************************************************************************
*************   C H E C K S U M    C O M P U T A T I O N   **************
*************************************************************************/

control MyComputeChecksum(inout headers hdr, inout metadata meta) {
     apply {
	update_checksum(
	    hdr.ipv4.isValid(),
            { hdr.ipv4.version,
	          hdr.ipv4.ihl,
              hdr.ipv4.dscp,
              hdr.ipv4.ecn,
              hdr.ipv4.totalLen,
              hdr.ipv4.identification,
              hdr.ipv4.flags,
              hdr.ipv4.fragOffset,
              hdr.ipv4.ttl,
              hdr.ipv4.protocol,
              hdr.ipv4.srcAddr,
              hdr.ipv4.dstAddr },
              hdr.ipv4.hdrChecksum,
              HashAlgorithm.csum16);
    }
}

/*************************************************************************
***********************  S W I T C H  *******************************
*************************************************************************/

//switch architecture
V1Switch(
    MyParser(),
    MyVerifyChecksum(),
    MyIngress(),
    MyEgress(),
    MyComputeChecksum(),
    MyDeparser()
) main;<|MERGE_RESOLUTION|>--- conflicted
+++ resolved
@@ -38,15 +38,12 @@
     // Seed for random number generator
     bit<7> seed;
 
-<<<<<<< HEAD
-=======
     // Registers to save known flows, egress ports of known flows and timestamps of known flows
     register<bit<PATH_WIDTH>>(REGISTER_SIZE)      hops_reg;
     register<bit<8>>(REGISTER_SIZE)               hop_count_reg;
     register<bit<48>>(REGISTER_SIZE)              dst_mac_addr_reg;
     register<bit<TIMESTAMP_WIDTH>>(REGISTER_SIZE) flowlet_time_stamp_reg;
-    
->>>>>>> d9955f92
+
 
     action drop() {
         mark_to_drop(standard_metadata);
@@ -58,8 +55,6 @@
         standard_metadata.egress_spec = hdr.heartbeat.port;
     }
 
-<<<<<<< HEAD
-=======
     action recognise_flowlet() {
 
         if (hdr.tcp.isValid()) {
@@ -69,7 +64,7 @@
 
         else if (hdr.udp.isValid()) {
             meta.src_port = hdr.udp.srcPort;
-            meta.dst_port = hdr.udp.dstPort;           
+            meta.dst_port = hdr.udp.dstPort;
         }
 
         hash(meta.flowlet_register_index,
@@ -93,7 +88,6 @@
 
     }
 
->>>>>>> d9955f92
 
     action set_path(macAddr_t dstAddr, bit<32> hops, bit<8> hop_count) {
         // This action is only called on the first switch after the
@@ -109,7 +103,6 @@
         hdr.ethernet.dstAddr = dstAddr;
     }
 
-
     action limit_rate() {
         our_meter.read(meta.meter_tag);
     }
@@ -157,6 +150,41 @@
 
         if (!hdr.ipv4.isValid()) {
             drop(); return;
+        }
+
+        // Rate-limiting of UDP packets
+        if (hdr.udp.isValid()) {
+
+            if (hdr.udp.srcPort < 100) {
+                meta.udp_rate_limit_id = 0;
+            }
+            else if ((hdr.udp.srcPort >= 100) && (hdr.udp.srcPort < 200)) {
+                meta.udp_rate_limit_id = 1;
+            }
+            else if ((hdr.udp.srcPort >= 200) && (hdr.udp.srcPort < 300)) {
+                meta.udp_rate_limit_id = 2;
+            }
+            else if ((hdr.udp.srcPort >= 300) && (hdr.udp.srcPort < 400)) {
+                meta.udp_rate_limit_id = 3;
+            }
+            else {
+                meta.udp_rate_limit_id = 4;
+            }
+            rate_limiting.apply();
+            /* If meter is yellow we randomly drop with a probability*/
+            if (meta.meter_tag == 1)
+            {
+                // Drop with a probability of 30%
+                random(seed, (bit<7>)0, (bit<7>)100);
+                if (seed <= 30) {
+                    drop(); return;
+                }
+            }
+            // If meter is red we drop all 
+            else if (meta.meter_tag == 2) {
+                drop(); return;
+            }
+
         }
 
         if (!hdr.path.isValid()) {
@@ -203,7 +231,7 @@
             else {
                 // Read next hops saved for the specific flow
                 hops_reg.read(hdr.path.hops, (bit<32>)meta.flowlet_register_index);
-                
+
                 hdr.path.hop_count = meta.f_hop_count_saved;
 
                 //Read dst MAC address
@@ -231,41 +259,6 @@
             // our header and set the packet to the host.
             hdr.ipv4.protocol = hdr.path.protocol;
             hdr.path.setInvalid();
-        }
-
-        // Rate-limiting of UDP packets
-        if (hdr.udp.isValid()) {
-
-            if (hdr.udp.srcPort < 100) {
-                meta.udp_rate_limit_id = 0;
-            }
-            else if ((hdr.udp.srcPort >= 100) && (hdr.udp.srcPort < 200)) {
-                meta.udp_rate_limit_id = 1;
-            }
-            else if ((hdr.udp.srcPort >= 200) && (hdr.udp.srcPort < 300)) {
-                meta.udp_rate_limit_id = 2;
-            }
-            else if ((hdr.udp.srcPort >= 300) && (hdr.udp.srcPort < 400)) {
-                meta.udp_rate_limit_id = 3;
-            }
-            else {
-                meta.udp_rate_limit_id = 4;
-            }
-            rate_limiting.apply();
-            /* If meter is yellow we randomly drop with a probability*/
-            if (meta.meter_tag == 1)
-            {
-                // Drop with a probability of 30%
-                random(seed, (bit<7>)0, (bit<7>)100);
-                if (seed <= 30) {
-                    drop(); return;
-                }
-            }
-            // If meter is red we drop all
-            else if (meta.meter_tag == 2) {
-                drop(); return;
-            }
-
         }
     }
 }

--- conflicted
+++ resolved
@@ -88,9 +88,8 @@
 // Instantiate metadata fields
 struct metadata {
     bit<8> hash;
-<<<<<<< HEAD
     bit<4> classification;
-=======
+    bit<8> hash;
     bit<8> udp_rate_limit_id;
     bit<13> flowlet_register_index;
     bit<48> flowlet_last_stamp;
@@ -98,7 +97,6 @@
     bit<16> flowlet_id;
     bit<4> classification;
     bit<32> meter_tag;
->>>>>>> 10b6def6
 }
 
 // Instantiate packet headers

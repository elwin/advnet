--- conflicted
+++ resolved
@@ -87,24 +87,18 @@
 
 // Instantiate metadata fields
 struct metadata {
-    bit<8> hash;
-<<<<<<< HEAD
-    bit<4> classification;
-=======
-    bit<8> flow_hash;
->>>>>>> d9955f92
-    bit<8> udp_rate_limit_id;
+    bit<8>  hash;
+    bit<8>  flow_hash;
+    bit<4>  classification;
+    bit<8>  udp_rate_limit_id;
     bit<13> flowlet_register_index;
     bit<48> flowlet_last_stamp;
     bit<48> flowlet_time_diff;
-<<<<<<< HEAD
     bit<16> flowlet_id;
-=======
     bit<48> dst_mac_saved;
     bit<32> f_hops_saved;
-    bit<8> f_hop_count_saved;
-    bit<4> classification;
->>>>>>> d9955f92
+    bit<8>  f_hop_count_saved;
+    bit<4>  classification;
     bit<32> meter_tag;
     bit<16> src_port;
     bit<16> dst_port;

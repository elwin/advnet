--- conflicted
+++ resolved
@@ -1,9 +1,5 @@
-<<<<<<< HEAD
-src_switch, dst_switch, failure_time, duration
-=======
 src_switch, dst_switch, failure_time, duration
 BAR, MAD, 10, 10
 MUN, BER, 15, 5
 LIS, LON, 20, 5
-ADDED_3, , 10, 10
->>>>>>> 733fc0fe
+ADDED_3, , 10, 10